--- conflicted
+++ resolved
@@ -18,11 +18,8 @@
   volBoundary2obj
   vol2heightfield
   heightfield2vol
-<<<<<<< HEAD
+  heightfield2shading
   mesh2heightfield)
-=======
-  heightfield2shading)
->>>>>>> f6bc5d07
 
 if( WITH_HDF5 )
 SET(DGTAL_TOOLS_SRC ${DGTAL_TOOLS_SRC}
