--- conflicted
+++ resolved
@@ -99,18 +99,11 @@
   viewer.show();
 
   bool invertNormal= vm.count("invertNormal");
-<<<<<<< HEAD
-  
-    
-  trace.info() << "Importing mesh... ";
-  Mesh< Display3D<>::RealPoint> anImportedMesh(true);
-=======
 
 
 
   trace.info() << "Importing mesh... ";
   Mesh<Display3D<>::BallD3D> anImportedMesh(true);
->>>>>>> 7f28beb9
   bool import = anImportedMesh << inputFilename;
   if(!import){
     trace.info() << "File import failed. " << std::endl;
@@ -124,11 +117,7 @@
   viewer << anImportedMesh;
 
   if(vm.count("drawVertex")){
-<<<<<<< HEAD
-    for( Mesh<Display3D<>::RealPoint>::VertexStorage::const_iterator it = anImportedMesh.VertexBegin();  
-=======
     for( Mesh<Display3D<>::BallD3D>::VertexStorage::const_iterator it = anImportedMesh.VertexBegin();
->>>>>>> 7f28beb9
   	 it!=anImportedMesh.VertexEnd(); ++it){
       DGtal::Z3i::Point pt;
       pt[0]=(*it)[0]; pt[1]=(*it)[1]; pt[2]=(*it)[2];
