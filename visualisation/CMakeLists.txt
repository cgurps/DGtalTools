SET(DGTAL_TOOLS_SRC
	displayContours
)


FOREACH(FILE ${DGTAL_TOOLS_SRC})
  add_executable(${FILE} ${FILE})
  target_link_libraries (${FILE} ${DGTAL_LIBRARIES} ${DGtalToolsLibDependencies})
  install(TARGETS ${FILE} 
        RUNTIME DESTINATION bin
        LIBRARY DESTINATION lib
        ARCHIVE DESTINATION lib)
ENDFOREACH(FILE)


if (  WITH_VISU3D_QGLVIEWER )
  SET(DGTAL_EXAMPLES_QGL_SRC
    3dVolViewer
    3dCurvatureViewer
<<<<<<< HEAD
    meshViewer)
  FOREACH(FILE ${DGTAL_EXAMPLES_QGL_SRC}) 
    add_executable(${FILE} ${FILE})
    target_link_libraries ( ${FILE} ${DGTAL_LIBRARIES}  )   
=======
    3dCurveViewer
    meshViewer)
  FOREACH(FILE ${DGTAL_EXAMPLES_QGL_SRC}) 
    add_executable(${FILE} ${FILE})
    target_link_libraries ( ${FILE} ${DGTAL_LIBRARIES} ${DGtalToolsLibDependencies})   
>>>>>>> 67314254
    install(TARGETS ${FILE} 
        RUNTIME DESTINATION bin
        LIBRARY DESTINATION lib
        ARCHIVE DESTINATION lib)
  ENDFOREACH(FILE)
endif ( WITH_VISU3D_QGLVIEWER   )



add_executable(3dImageViewer 3dImageViewer specificClasses/Viewer3DImage  )
target_link_libraries ( 3dImageViewer   ${DGTAL_LIBRARIES}  )   <|MERGE_RESOLUTION|>--- conflicted
+++ resolved
@@ -17,18 +17,11 @@
   SET(DGTAL_EXAMPLES_QGL_SRC
     3dVolViewer
     3dCurvatureViewer
-<<<<<<< HEAD
-    meshViewer)
-  FOREACH(FILE ${DGTAL_EXAMPLES_QGL_SRC}) 
-    add_executable(${FILE} ${FILE})
-    target_link_libraries ( ${FILE} ${DGTAL_LIBRARIES}  )   
-=======
     3dCurveViewer
     meshViewer)
   FOREACH(FILE ${DGTAL_EXAMPLES_QGL_SRC}) 
     add_executable(${FILE} ${FILE})
     target_link_libraries ( ${FILE} ${DGTAL_LIBRARIES} ${DGtalToolsLibDependencies})   
->>>>>>> 67314254
     install(TARGETS ${FILE} 
         RUNTIME DESTINATION bin
         LIBRARY DESTINATION lib
@@ -39,4 +32,4 @@
 
 
 add_executable(3dImageViewer 3dImageViewer specificClasses/Viewer3DImage  )
-target_link_libraries ( 3dImageViewer   ${DGTAL_LIBRARIES}  )   +target_link_libraries ( 3dImageViewer   ${DGTAL_LIBRARIES}  ${DGtalToolsLibDependencies})   