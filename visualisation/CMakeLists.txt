--- conflicted
+++ resolved
@@ -23,11 +23,8 @@
     3dSDPViewer
     meshViewer
     3dHeightMapViewer
-<<<<<<< HEAD
-    3dCompSurfelData)
-=======
-    3dDisplaySurfelData)
->>>>>>> bbd88f2c
+    3dDisplaySurfelData
+	3dCompSurfelData)
 
   FOREACH(FILE ${DGTAL_EXAMPLES_QGL_SRC}) 
     add_executable(${FILE} ${FILE})
