--- conflicted
+++ resolved
@@ -155,11 +155,7 @@
 {
   typedef typename ArithmeticalDSS3d::Point3d Point;
   typedef typename ArithmeticalDSS3d::PointD3d PointD3d;
-<<<<<<< HEAD
-  typedef typename Display3D<>::BallD3D PointD3D;  
-=======
   typedef typename Display3D<>::BallD3D PointD3D;
->>>>>>> 7f28beb9
   Point directionZ3;
   PointD3d P1, P2, direction, intercept, thickness;
   dss3d.getParameters( directionZ3, intercept, thickness );
@@ -172,17 +168,10 @@
 
   PointD3d Q1 = intercept + t1 * direction;
   PointD3d Q2 = intercept + t2 * direction;
-<<<<<<< HEAD
   viewer.setLineColor(color3d);
   viewer.addLine( DGtal::Z3i::RealPoint(Q1[ 0 ]-0.5, Q1[ 1 ]-0.5, Q1[ 2 ]-0.5), 
 		  DGtal::Z3i::RealPoint(Q2[ 0 ]-0.5, Q2[ 1 ]-0.5, Q2[ 2 ]-0.5), 
 		   MS3D_LINESIZE );
-=======
-
-  viewer.addLine( Q1[ 0 ]-0.5, Q1[ 1 ]-0.5, Q1[ 2 ]-0.5,
-		  Q2[ 0 ]-0.5, Q2[ 1 ]-0.5, Q2[ 2 ]-0.5,
-		  color3d, MS3D_LINESIZE );
->>>>>>> 7f28beb9
 }
 
 template <typename KSpace, typename ArithmeticalDSS3d, typename space, typename kspace >
@@ -226,11 +215,7 @@
   typedef typename KSpace::Cell Cell;
   typedef typename KSpace::Point Point3d;
   typedef DGtal::PointVector<2,double> PointD2d;
-<<<<<<< HEAD
-  typedef typename Display3D<>::BallD3D PointD3D;  
-=======
   typedef typename Display3D<>::BallD3D PointD3D;
->>>>>>> 7f28beb9
   Point3d b = ks.lowerBound();
   for ( DGtal::Dimension i = 0; i < 3; ++i )
     {
@@ -246,7 +231,6 @@
       for ( unsigned int j = 0; j < pts2d.size(); ++j )
 	{
 	  switch (i) {
-<<<<<<< HEAD
 	  case 0: p3.center[0] = (double) b[ i ]-0.5; p3.center[1] = pts2d[ j ][ 0 ];  p3.center[2] = pts2d[ j ][ 1 ]; break;
 	  case 1: p3.center[0] = pts2d[ j ][ 0 ];  p3.center[1] = (double) b[ i ]-0.5; p3.center[2] = pts2d[ j ][ 1 ];     break;
 	  case 2: p3.center[0] = pts2d[ j ][ 0 ];  p3.center[1] = pts2d[ j ][ 1 ];     p3.center[2] = (double) b[ i ]-0.5; break;
@@ -259,18 +243,6 @@
                         DGtal::Z3i::RealPoint(bb[ (j+1)%4 ].center[0], bb[ (j+1)%4 ].center[1], bb[ (j+1)%4 ].center[2]),
 			MS3D_LINESIZE );
       }
-=======
-	  case 0: p3[0] = (double) b[ i ]-0.5; p3[1] = pts2d[ j ][ 0 ];     p3[2] = pts2d[ j ][ 1 ];     break;
-	  case 1: p3[0] = pts2d[ j ][ 0 ];     p3[1] = (double) b[ i ]-0.5; p3[2] = pts2d[ j ][ 1 ];     break;
-	  case 2: p3[0] = pts2d[ j ][ 0 ];     p3[1] = pts2d[ j ][ 1 ];     p3[2] = (double) b[ i ]-0.5; break;
-	  }
-	  bb.push_back( p3 );
-	}
-      for ( unsigned int j = 0; j < pts2d.size(); ++j )
-        viewer.addLine( bb[ j ][0], bb[ j ][1], bb[ j ][2],
-                        bb[ (j+1)%4 ][0], bb[ (j+1)%4 ][1], bb[ (j+1)%4 ][2],
-                        color2d, MS3D_LINESIZE );
->>>>>>> 7f28beb9
     } // for ( DGtal::Dimension i = 0; i < 3; ++i )
 }
 
