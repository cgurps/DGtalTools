--- conflicted
+++ resolved
@@ -56,16 +56,6 @@
   - if [ $CXX == "g++" ]; then export CXX="g++-4.8"  CC="gcc-4.8"  CCOMPILER="gcc-4.8" CXXCOMPILER="g++-4.8"; fi
 
   # Manual boost install since linking fails with libboost-program-options1.46-dev and g++48
-<<<<<<< HEAD
-  - export DOWNLOAD_ROOT="$HOME/download"; if [ ! -d "$DOWNLOAD_ROOT" ]; then mkdir -p "$DOWNLOAD_ROOT"; fi
-  - export BOOST_DOWNLOAD_URL="http://ker.iutsd.univ-lorraine.fr/boost.tar.bz2"
-  - export BOOST_ROOT="$TRAVIS_BUILD_DIR/../boost"
-  - export CMAKE_MODULE_PATH="$BOOST_ROOT"
-  - if [ ! -f "$DOWNLOAD_ROOT/boost.tar.bz2" ]; then wget --output-document="$DOWNLOAD_ROOT/boost.tar.bz2" "$BOOST_DOWNLOAD_URL"; fi
-  - if [ ! -d "$BOOST_ROOT" ]; then mkdir -p "$BOOST_ROOT" && tar jxf "$DOWNLOAD_ROOT/boost.tar.bz2" --strip-components=1 -C "$BOOST_ROOT"; fi
-  - if [ ! -f "$BOOST_ROOT/b2" ]; then cd "$BOOST_ROOT"; ./bootstrap.sh --with-toolset="$BOOST_TOOLSET" --with-libraries=program_options; fi
-=======
->>>>>>> 424a3f40
 
 before_script:
   - DGTALTYPE="-DBUILD_EXAMPLES=OFF -DDGTAL_BUILD_TESTING=OFF -DCMAKE_BUILD_TYPE=Debug -DWITH_QGLVIEWER=false -DWITH_ITK=false"
