--- conflicted
+++ resolved
@@ -18,12 +18,9 @@
 	- heightfield2vol: a new tool to transform 2D heightmap into volumetric file.
 	- imgAddNoise: a new tool to add noise (Kanungo's) to a binary 2D object
 	- volAddNoise: a new tool to add noise (Kanungo's) to a binary 3D object
-<<<<<<< HEAD
+	- heightfield2shading: a new tool to render a 2D heightfield image into a shading one.
 	- mesh2heightfield:  new tool to convert a mesh file into a 2D heightmap (from a normal direction N and from a starting point P).
-=======
-	- heightfield2shading: a new tool to render a 2D heightfield image into a shading one.
 
->>>>>>> f6bc5d07
 
 	====  Release 0.8 ====
 
