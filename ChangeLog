--- conflicted
+++ resolved
@@ -2,21 +2,16 @@
 	====  Release 0.7 ====
 
 * volumetric:
-        convertVol: a simple generic volume image converters (can process actually pgm3d, vol, longvol, raw (for writing)).
+    convertVol: a simple generic volume image converters (can process actually pgm3d, vol, longvol, raw (for writing)).
 	volSubSample, volAddBorder, 3dVolMarchingCubes, volCComponentCounter exploits now the GenericReader/Writer class and is no more limited to vol format.
 
 * volumetric/volTools:
 	volTools directory moved into volumetric.
 
-<<<<<<< HEAD
-* visualization	:
-	3dVolViewer: new option to limit the number of displayed voxels.
-	3dImageViewer: new tools to display slice image.
-=======
 * visualisation/:
 	- 3dVolViewer: new option to limit the number of displayed voxels.
+	- 3dImageViewer: new tools to display slice image.
 	- patternTriangulation: a new tool that draws with Board2D the convex hull, the closest-point Delaunay triangulation or the farthest-point Delaunay triangulation of a pattern.
->>>>>>> c9730274
 
 	====  Release 0.6 ====
 
