--- conflicted
+++ resolved
@@ -6,11 +6,8 @@
   curvatureMCMS
   tangentBC
   statisticsEstimators
-<<<<<<< HEAD
   generic3dNormalEstimators
-=======
   curvatureScaleSpaceBCC
->>>>>>> dd58b3d2
 )
 
 if (  WITH_CGAL )
